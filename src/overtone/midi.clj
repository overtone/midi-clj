(ns overtone.midi
  #^{:author "Jeff Rose"
     :doc "A higher-level API on top of the Java MIDI apis.  It makes
           it easier to configure midi input/output devices, route
           between devices, read/write control messages to devices,
           play notes, etc."}
  (:import
     (java.util.regex Pattern)
     (javax.sound.midi Sequencer Synthesizer
                       MidiSystem MidiDevice Receiver Transmitter MidiEvent
                       MidiMessage ShortMessage SysexMessage
                       InvalidMidiDataException MidiUnavailableException
                       MidiDevice$Info)
     (javax.swing JFrame JScrollPane JList
                  DefaultListModel ListSelectionModel)
     (java.awt.event MouseAdapter)
     (java.util.concurrent FutureTask ScheduledThreadPoolExecutor TimeUnit))
  (:use clojure.set)
  (:require [overtone.at-at :as at-at]))

<<<<<<< HEAD
; Java MIDI returns -1 when a port can support any number of transmitters or
; receivers, we use max int.
(def MAX-IO-PORTS Integer/MAX_VALUE)

(def NUM-PLAYER-THREADS 10)
(def midi-player-pool (ScheduledThreadPoolExecutor. NUM-PLAYER-THREADS))

(defn- now []
  (System/currentTimeMillis))

(defn- schedule
  "Schedules fun to be executed after ms-delay milliseconds."
  [fun ms-delay]
  (.schedule midi-player-pool fun (long ms-delay) TimeUnit/MILLISECONDS))
=======
(def midi-player-pool (at-at/mk-pool))
>>>>>>> 50853d49


(defn midi-devices []
  "Get all of the currently available midi devices."
<<<<<<< HEAD
  (for [info (MidiSystem/getMidiDeviceInfo)]
    (let [device (MidiSystem/getMidiDevice info)
          n-tx   (.getMaxTransmitters device)
          n-rx   (.getMaxReceivers device)]
=======
  (for [^MidiDevice$Info info (MidiSystem/getMidiDeviceInfo)]
    (let [device (MidiSystem/getMidiDevice info)]
>>>>>>> 50853d49
      (with-meta
        {:name         (.getName info)
         :description  (.getDescription info)
         :vendor       (.getVendor info)
         :version      (.getVersion info)
         :sources      (if (neg? n-tx) MAX-IO-PORTS n-tx)
         :sinks        (if (neg? n-rx) MAX-IO-PORTS n-rx)
         :info         info
         :device       device}
        {:type :midi-device}))))

(defn midi-device?
  "Check whether obj is a midi device."
  [obj]
  (= :midi-device (type obj)))

(defn midi-ports
  "Get the available midi I/O ports (hardware sound-card and virtual
  ports). NOTE: devices use -1 to signify unlimited sources or sinks."
  []
  (filter #(and (not (instance? Sequencer   (:device %1)))
                (not (instance? Synthesizer (:device %1))))
          (midi-devices)))

(defn midi-sources []
  "Get the midi input sources."
  (filter #(not (zero? (:sources %1))) (midi-ports)))

(defn midi-sinks
  "Get the midi output sinks."
  []
  (filter #(not (zero? (:sinks %1))) (midi-ports)))

(defn midi-find-device
  "Takes a set of devices returned from either (midi-sources)
  or (midi-sinks), and a search string.  Returns the first device
  where either the name or description matches using the search string
  as a regexp."
  [devs dev-name]
  (first (filter
           #(let [pat (Pattern/compile dev-name Pattern/CASE_INSENSITIVE)]
              (or (re-find pat (:name %1))
                  (re-find pat (:description %1))))
           devs)))

(defn- list-model
  "Create a swing list model based on a collection."
  [items]
  (let [model (DefaultListModel.)]
    (doseq [item items]
      (.addElement model item))
    model))

(defn- midi-port-chooser
  "Brings up a GUI list of the provided midi ports and then calls
  handler with the port that was double clicked."
  [title ports]
  (let [frame   (JFrame. title)
        model   (list-model (for [port ports]
                              (str (:name port) " - " (:description port))))
        options (JList. model)
        pane    (JScrollPane. options)
        future-val (FutureTask. #(nth ports (.getSelectedIndex options)))
        listener (proxy [MouseAdapter] []
                   (mouseClicked
                     [event]
                     (if (= (.getClickCount event) 2)
                       (.setVisible frame false)
                       (.run future-val))))]
    (doto options
      (.addMouseListener listener)
      (.setSelectionMode ListSelectionModel/SINGLE_SELECTION))
    (doto frame
      (.add pane)
      (.pack)
      (.setSize 400 600)
      (.setVisible true))
    future-val))

(defn- with-receiver
  "Add a midi receiver to the sink device info."
  [sink-info]
  (let [^MidiDevice dev (:device sink-info)]
    (if (not (.isOpen dev))
      (.open dev))
    (assoc sink-info :receiver (.getReceiver dev))))

(defn- with-transmitter
  "Add a midi transmitter to the source info."
  [source-info]
  (let [^MidiDevice dev (:device source-info)]
    (if (not (.isOpen dev))
      (.open dev))
    (assoc source-info :transmitter (.getTransmitter dev))))

(defn midi-in
  "Open a midi input device for reading.  If no argument is given then
  a selection list pops up to let you browse and select the midi
  device."
  ([] (with-transmitter
        (.get (midi-port-chooser "Midi Input Selector" (midi-sources)))))
  ([in]
   (let [source (cond
                  (string? in) (midi-find-device (midi-sources) in)
                  (midi-device? in) in)]
     (if source
       (with-transmitter source)
       (do
         (println "Did not find a matching midi input device for: " in)
         nil)))))

(defn midi-out
  "Open a midi output device for writing.  If no argument is given
  then a selection list pops up to let you browse and select the midi
  device."
  ([] (with-receiver
        (.get (midi-port-chooser "Midi Output Selector" (midi-sinks)))))

  ([out] (let [sink (cond
                      (string? out) (midi-find-device (midi-sinks) out)
                      (midi-device? out) out)]
           (if sink
             (with-receiver sink)
             (do
               (println "Did not find a matching midi output device for: " out)
               nil)))))
(defn midi-route
  "Route midi messages from a source to a sink.  Expects transmitter
  and receiver objects returned from midi-in and midi-out."
  [source sink]
  (let [^Transmitter tran (:transmitter source)]
    (.setReceiver tran (:receiver sink))))

(def midi-shortmessage-status
  {ShortMessage/ACTIVE_SENSING         :active-sensing
   ShortMessage/CONTINUE               :continue
   ShortMessage/END_OF_EXCLUSIVE       :end-of-exclusive
   ShortMessage/MIDI_TIME_CODE         :midi-time-code
   ShortMessage/SONG_POSITION_POINTER  :song-position-pointer
   ShortMessage/SONG_SELECT            :song-select
   ShortMessage/START                  :start
   ShortMessage/STOP                   :stop
   ShortMessage/SYSTEM_RESET           :system-reset
   ShortMessage/TIMING_CLOCK           :timing-clock
   ShortMessage/TUNE_REQUEST           :tune-request})

(def midi-sysexmessage-status
  {SysexMessage/SYSTEM_EXCLUSIVE         :system-exclusive
   SysexMessage/SPECIAL_SYSTEM_EXCLUSIVE :special-system-exclusive})

(def midi-shortmessage-command
  {ShortMessage/CHANNEL_PRESSURE :channel-pressure
   ShortMessage/CONTROL_CHANGE   :control-change
   ShortMessage/NOTE_OFF         :note-off
   ShortMessage/NOTE_ON          :note-on
   ShortMessage/PITCH_BEND       :pitch-bend
   ShortMessage/POLY_PRESSURE    :poly-pressure
   ShortMessage/PROGRAM_CHANGE   :program-change})

(def midi-shortmessage-keys
  (merge midi-shortmessage-status midi-shortmessage-command))

;;
;; Note-off event:
;; MIDI may send both Note-On and Velocity 0 or Note-Off.
;;
;; http://www.jsresources.org/faq_midi.html#no_note_off
(defn midi-msg
  "Make a clojure map out of a midi object."
<<<<<<< HEAD
  [obj & [ts]]
  (let [ch (.getChannel obj)
        cmd (.getCommand obj)
        d1 (.getData1 obj)
        d2 (.getData2 obj)
        status (.getStatus obj)]
  {:channel   ch
   :command   (if (and (= ShortMessage/NOTE_ON cmd)
                       (== 0 (.getData2 obj) 0))
                :note-off
                (midi-shortmessage-keys cmd))
   :note      d1
   :velocity  d2
   :data1     d1
   :data2     d2
   :status    (midi-shortmessage-keys status)
   :timestamp ts}))

(defn midi-handle-events
  "Specify a single handler that will receive all midi events from the input device.
  The handler should be a function of one argument, which is a midi event map."
  [input fun]
  (let [receiver (proxy [Receiver] []
                   (close [] nil)
                   (send [msg timestamp] (fun
                                           (assoc (midi-msg msg timestamp)
                                                  :device input))))]
    (.setReceiver (:transmitter input) receiver)
    receiver))
=======
  [^ShortMessage obj]
  {:chan     (.getChannel obj)
   :cmd      (if (and (= ShortMessage/NOTE_ON (.getCommand obj))
                      (== 0 (.getData2 obj) 0))
               :note-off
               (midi-shortmessage-keys (.getCommand obj)))
   :orig-cmd (midi-shortmessage-keys (.getCommand obj))
   :note     (.getData1 obj)
   :vel      (.getData2 obj)
   :data1    (.getData1 obj)
   :data2    (.getData2 obj)
   :status   (midi-shortmessage-keys (.getStatus obj))})

(defn midi-handle-events
  "Specify a single handler that will receive all midi events from the
  input device. The fn should accept two args - the message map and a
  timestamp."
  [input fun]
  (let [receiver (reify Receiver
                   (close [this] nil)
                   (send [this msg timestamp] (fun (midi-msg msg) timestamp)))
        dev (:transmitter input)]
    (.setReceiver dev receiver)))

(defn midi-send-msg
  [^Receiver sink msg val]
  (.send sink msg val))
>>>>>>> 50853d49

(defn midi-note-on
  "Send a midi on msg to the sink."
  [sink note-num vel]
  (let [on-msg  (ShortMessage.)]
    (.setMessage on-msg ShortMessage/NOTE_ON 0 note-num vel)
    (midi-send-msg (:receiver sink) on-msg -1)))

(defn midi-note-off
  "Send a midi off msg to the sink."
  [sink note-num]
  (let [off-msg (ShortMessage.)]
    (.setMessage off-msg ShortMessage/NOTE_OFF 0 note-num 0)
    (midi-send-msg (:receiver sink) off-msg -1)))

(defn midi-control
  "Send a control msg to the sink"
  [sink ctl-num val]
  (let [ctl-msg (ShortMessage.)]
    (.setMessage ctl-msg ShortMessage/CONTROL_CHANGE 0 ctl-num val)
    (midi-send-msg (:receiver sink) ctl-msg -1)))

(defn- byte-seq-to-array
  "Turn a seq of bytes into a native byte-array."
  [bseq]
  (let [ary (byte-array (count bseq))]
    (doseq [i (range (count bseq))]
      (aset-byte ary i (nth bseq i)))
    ary))

(defn midi-sysex
  "Send a midi System Exclusive msg made up of the bytes in byte-seq
  to the sink. It is also possible to specify byte-seq as a
  byte-array."
  [sink byte-seq]
  (let [sys-msg (SysexMessage.)
        bytes (if (= (type bytes) (type (byte-array 0)))
                bytes
                (byte-seq-to-array (seq byte-seq)))]
    (.setMessage sys-msg bytes (count bytes))
    (midi-send-msg (:receiver sink) sys-msg -1)))

(defn midi-note
  "Send a midi on/off msg pair to the sink."
  [sink note-num vel dur]
  (midi-note-on sink note-num vel)
  (at-at/after dur #(midi-note-off sink note-num 0) midi-player-pool))

(defn midi-play
  "Play a seq of notes with the corresponding velocities and
  durations."
  [out notes velocities durations]
  (loop [notes notes
         velocities velocities
         durations durations
         cur-time  0]
    (if notes
      (let [n (first notes)
            v (first velocities)
            d (first durations)]
        (at-at/after cur-time #(midi-note out n v d) midi-player-pool)
        (recur (next notes) (next velocities) (next durations) (+ cur-time d))))))<|MERGE_RESOLUTION|>--- conflicted
+++ resolved
@@ -18,37 +18,21 @@
   (:use clojure.set)
   (:require [overtone.at-at :as at-at]))
 
-<<<<<<< HEAD
 ; Java MIDI returns -1 when a port can support any number of transmitters or
 ; receivers, we use max int.
 (def MAX-IO-PORTS Integer/MAX_VALUE)
 
 (def NUM-PLAYER-THREADS 10)
-(def midi-player-pool (ScheduledThreadPoolExecutor. NUM-PLAYER-THREADS))
-
-(defn- now []
-  (System/currentTimeMillis))
-
-(defn- schedule
-  "Schedules fun to be executed after ms-delay milliseconds."
-  [fun ms-delay]
-  (.schedule midi-player-pool fun (long ms-delay) TimeUnit/MILLISECONDS))
-=======
+
 (def midi-player-pool (at-at/mk-pool))
->>>>>>> 50853d49
 
 
 (defn midi-devices []
   "Get all of the currently available midi devices."
-<<<<<<< HEAD
-  (for [info (MidiSystem/getMidiDeviceInfo)]
+  (for [^MidiDevice$Info info (MidiSystem/getMidiDeviceInfo)]
     (let [device (MidiSystem/getMidiDevice info)
           n-tx   (.getMaxTransmitters device)
           n-rx   (.getMaxReceivers device)]
-=======
-  (for [^MidiDevice$Info info (MidiSystem/getMidiDeviceInfo)]
-    (let [device (MidiSystem/getMidiDevice info)]
->>>>>>> 50853d49
       (with-meta
         {:name         (.getName info)
          :description  (.getDescription info)
@@ -218,18 +202,18 @@
 ;; http://www.jsresources.org/faq_midi.html#no_note_off
 (defn midi-msg
   "Make a clojure map out of a midi object."
-<<<<<<< HEAD
-  [obj & [ts]]
-  (let [ch (.getChannel obj)
-        cmd (.getCommand obj)
-        d1 (.getData1 obj)
-        d2 (.getData2 obj)
+  [^ShortMessage obj & [ts]]
+  (let [ch     (.getChannel obj)
+        cmd    (.getCommand obj)
+        d1     (.getData1 obj)
+        d2     (.getData2 obj)
         status (.getStatus obj)]
   {:channel   ch
    :command   (if (and (= ShortMessage/NOTE_ON cmd)
                        (== 0 (.getData2 obj) 0))
                 :note-off
                 (midi-shortmessage-keys cmd))
+   :msg       obj
    :note      d1
    :velocity  d2
    :data1     d1
@@ -248,35 +232,10 @@
                                                   :device input))))]
     (.setReceiver (:transmitter input) receiver)
     receiver))
-=======
-  [^ShortMessage obj]
-  {:chan     (.getChannel obj)
-   :cmd      (if (and (= ShortMessage/NOTE_ON (.getCommand obj))
-                      (== 0 (.getData2 obj) 0))
-               :note-off
-               (midi-shortmessage-keys (.getCommand obj)))
-   :orig-cmd (midi-shortmessage-keys (.getCommand obj))
-   :note     (.getData1 obj)
-   :vel      (.getData2 obj)
-   :data1    (.getData1 obj)
-   :data2    (.getData2 obj)
-   :status   (midi-shortmessage-keys (.getStatus obj))})
-
-(defn midi-handle-events
-  "Specify a single handler that will receive all midi events from the
-  input device. The fn should accept two args - the message map and a
-  timestamp."
-  [input fun]
-  (let [receiver (reify Receiver
-                   (close [this] nil)
-                   (send [this msg timestamp] (fun (midi-msg msg) timestamp)))
-        dev (:transmitter input)]
-    (.setReceiver dev receiver)))
 
 (defn midi-send-msg
   [^Receiver sink msg val]
   (.send sink msg val))
->>>>>>> 50853d49
 
 (defn midi-note-on
   "Send a midi on msg to the sink."
